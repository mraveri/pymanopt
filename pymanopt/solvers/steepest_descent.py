"""
Module containing steepest descent (gradient descent) algorithm based on
steepestdescent.m from the manopt MATLAB package.
"""
import time
<<<<<<< HEAD
from pymanopt.tools import theano_functions as tf
import linesearch
=======
from pymanopt.solvers import linesearch
>>>>>>> 977bc49a
from pymanopt.solvers.solver import Solver
from pymanopt.solvers.theano_functions import comp_diff

class SteepestDescent(Solver):
    """
    Steepest descent solver class.
    Variable attributes (defaults in brackets):
        - maxiter (1000)
            Max number of iterations to run.
        - maxtime (1000)
            Max time (in seconds) to run.
        - mingradnorm (1e-6)
            Terminate if the norm of the gradient is below this.
        - minstepsize (1e-10)
            Terminate if linesearch returns a vector whose norm is below this.
        - verbosity (2)
            Level of information printed by the solver while it operates, 0 is
            silent, 2 is most information.

    Function attributes:
        - solve
            Perform optimization using steepest descent.
    """
    def __init__(self, mingradnorm=1e-6, maxiter=1000, maxtime=1000,
    minstepsize = 1e-10, verbosity=2):
        """
        Initialize variable attributes.
        """
        # Set gradient descent parameters
        self.mingradnorm = mingradnorm
        self.maxiter = maxiter
        self.maxtime = maxtime
        self.minstepsize = minstepsize
        self.searcher = linesearch.Linesearch()
        self.verbosity = verbosity

    # Function to solve optimisation problem using steepest descent.
    def solve(self, obj, arg, man, x=None):
        """
        Perform optimization using gradient descent with linesearch. Both obj
        and arg must be theano TensorVariable objects. This method first
        computes the gradient (derivative) of obj w.r.t. arg, and then optimizes
        by moving in the direction of steepest descent (which is the opposite
        direction to the gradient).
        Arguments:
            - obj
                Theano TensorVariable which is the scalar cost to be optimized,
                defined symbolically in terms of the TensorVariable arg.
            - arg
                Theano TensorVariable which is the matrix (or higher order
                tensor) being optimized over.
            - man
                Pymanopt manifold, which is the manifold to optimize over.
            - x=None
                Optional parameter. Starting point on the manifold. If none then
                a starting point will be randomly generated.
        Returns:
            - x
                Local minimum of obj, or if algorithm terminated before
                convergence x will be the point at which it terminated.
        """
        # Compile the objective function and compute and compile its
        # gradient.
        if self.verbosity >= 1: print "Computing gradient and compiling..."
        objective = tf.compile(obj, arg)
        gradient = tf.gradient(obj, arg)

        # If no starting point is specified, generate one at random.
        if x is None:
            x = man.rand()

        if self.verbosity >= 1: print "Optimizing..."
        # Initialize iteration counter and timer
        iter = 0
        time0 = time.time()

        if self.verbosity >= 2: print " iter\t\t   cost val\t    grad. norm"
        while True:
            # Calculate new cost, grad and gradnorm
            cost = objective(x)
            grad = man.egrad2rgrad(x, gradient(x))
            gradnorm = man.norm(x, grad)
            iter = iter + 1

            if self.verbosity >= 2:
                print "%5d\t%+.16e\t%.8e" %(iter,cost,gradnorm)

            # Descent direction is minus the gradient
            desc_dir = -grad

            # Perform line-search
            step_size, x = self.searcher.search(objective, man, x, desc_dir,
                 cost, -gradnorm**2)

            # Check stopping conditions
            if step_size < self.minstepsize:
                if self.verbosity >= 1:
                    print ("Terminated - min stepsize reached after %d "
                        "iterations, %.2f seconds."
                        % (iter, (time.time() - time0)))
                return x

            if gradnorm < self.mingradnorm:
                if self.verbosity >= 1:
                    print ("Terminated - min grad norm reached after %d "
                        "iterations, %.2f seconds."
                        % (iter, (time.time() - time0)))
                return x

            if iter >= self.maxiter:
                if self.verbosity >= 1:
                    print ("Terminated - max iterations reached after "
                    "%.2f seconds." % (time.time() - time0))
                return x

            if time.time() >= time0 + self.maxtime:
                if self.verbosity >= 1:
                    print ("Terminated - max time reached after %d iterations."
                    % iter)
                return x<|MERGE_RESOLUTION|>--- conflicted
+++ resolved
@@ -3,14 +3,10 @@
 steepestdescent.m from the manopt MATLAB package.
 """
 import time
-<<<<<<< HEAD
+
 from pymanopt.tools import theano_functions as tf
-import linesearch
-=======
 from pymanopt.solvers import linesearch
->>>>>>> 977bc49a
 from pymanopt.solvers.solver import Solver
-from pymanopt.solvers.theano_functions import comp_diff
 
 class SteepestDescent(Solver):
     """
